#!/usr/env python
"""
Convert grib forecasts to netCDF


.. codeauthor:: Tony Lorenzo <alorenzo175@gmail.com>
"""


import sys
import os
import logging
import traceback
import datetime as dt
try:
    import ConfigParser as configparser
except ImportError:
    import configparser
import subprocess


import numpy as np
import pandas as pd
import pygrib
import netCDF4 as nc4


WRGRIB2 = '/usr/bin/wgrib2'


class EmptyError(Exception):
    def __init__(self, value):
        self.value = value

    def __str__(self):
        return str(self.value)


class Grib2NC(object):
    """Grib2NC converts many grib files into a single netCDF
    forecast file.

    Parameters
    ----------
    init_time : datetime
        The initilization time of the forecast to convert
    level : str
        The HRRR forecast "level" i.e. surface, native, pressures, or subhourly
    """

    def __init__(self, init_time, level, config_path=None, grib_path=None,
                 netcdf_path=None, ncfilename=None):
        self.logger = logging.getLogger()
        self.config = configparser.ConfigParser()
        self.config_path = config_path or os.path.join(
            os.path.dirname(os.path.realpath('__file__')), '..',
            'settings.txt')
        self.config.read(self.config_path)
        self.download_dict = dict(self.config.items('download_settings'))
        self.hrrr_type_dict = dict(self.config.items('output_types'))
        if level.lower() not in self.hrrr_type_dict:
            raise Exception
        else:
            self.level = self.hrrr_type_dict[level.lower()]
            if level in ['native', 'pressure']:
                self.vertical = True
            else:
                self.vertical = False
        self.init_time = init_time
        self.grib_vars = self.config.items(
            '{level}_settings'.format(level=level))

        self.grib_path = (grib_path or
                          self.download_dict['grib_base_folder'].format(
                              year=init_time.strftime('%Y'),
                              month=init_time.strftime('%m'),
                              day=init_time.strftime('%d'),
                              hour=init_time.strftime('%H'),
                              level=level))

        self.netcdf_path = (netcdf_path or
                            self.download_dict['netcdf_base_folder'].format(
                                year=init_time.strftime('%Y'),
                                month=init_time.strftime('%m'),
                                day=init_time.strftime('%d'),
                                hour=init_time.strftime('%H')))

        if not os.path.isdir(self.grib_path):
            old_umask = os.umask(0)
            os.makedirs(self.grib_path, mode=0o775)
            os.umask(old_umask)
        if not os.path.isdir(self.netcdf_path):
<<<<<<< HEAD
            os.makedirs(self.netcdf_path)
        self.ncfilename = (ncfilename or
                           self.download_dict['netcdf_filename'].format(
                               init_time=init_time.strftime('%Y%m%d%H'),
                               level=level))
=======
            old_umask = os.umask(0)
            os.makedirs(self.netcdf_path, mode=0o775)
            os.umask(old_umask)
        self.ncfilename = ncfilename or self.download_dict['netcdf_filename'].format(
            init_time=init_time.strftime('%Y%m%d%H'), level=level)
>>>>>>> 462f982e

    def make_index_files(self):
        grib2_files = [afile for afile in os.listdir(self.grib_path)
                       if afile.endswith('.grib2')]
        if not grib2_files:
            raise EmptyError('No .grib2 files in path {}'.format(
                self.grib_path))
        for afile in grib2_files:
            command = '{wgrib} -set center 7 -s {file} > {new_file}'.format(
                wgrib=WRGRIB2, file=os.path.join(self.grib_path, afile),
                new_file=os.path.join(self.grib_path, afile[:-6]+'.idx'))
            try:
                subprocess.check_output([command, ], shell=True,
                                        stderr=subprocess.STDOUT)
            except subprocess.CalledProcessError as e:
                self.logger.error(e.output)
                raise e

    def read_index(self):
        """Read the .idx files

        """
        idx_files = [afile for afile in os.listdir(self.grib_path)
                     if afile.endswith('.idx') and self.level in afile]

        if not idx_files:
            self.make_index_files()
            idx_files = [afile for afile in os.listdir(self.grib_path)
                         if afile.endswith('.idx')]
            if not idx_files:
                raise EmptyError('No index files found')

        index_df = None
        for idx_file in sorted(idx_files):
            grib_file_desc = pd.read_table(
                os.path.join(self.grib_path, idx_file), sep=':', engine='c',
                lineterminator='\n', header=None,
                names=['grib_level', 'start_byte', 'init_time', 'field',
                       'vertical_layer', 'forecast_hour', 'end_byte'],
                index_col=False)
            grib_file_desc['end_byte'] = grib_file_desc.start_byte.shift(-1) - 1  # NOQA
            filename_series = pd.Series(
                [idx_file[:-4] for i in range(
                    len(grib_file_desc['grib_level']))])
            grib_file_desc['filename'] = filename_series

            if index_df is None:
                index_df = grib_file_desc
            else:
                index_df = index_df.append(grib_file_desc, ignore_index=True)

        if index_df['grib_level'].dtype == float:
            mapping = {}
            for i, floatnum in enumerate(sorted(
                    index_df['grib_level'].unique())):
                mapping[floatnum] = i+1

            index_df['grib_level'] = index_df['grib_level'].map(mapping)

        self.index_df = index_df
        return index_df

    def setup_netcdf(self):
        """Setup the netCDF file and add lat/lon from the grib files

        """
        # first check the grid
        if not hasattr(self, 'index_df'):
            self.read_index()

        for filename in sorted(self.index_df['filename'].unique()):
            try:
                grbs = pygrib.open(os.path.join(self.grib_path, filename))
                grb = grbs[1]
            except IOError:
                try:
                    grbs = pygrib.open(os.path.join(self.grib_path,
                                                    filename+'.grib2'))
                    grb = grbs[1]
                except IOError:
                    continue

            if 'ELON' in self.index_df['field'] and 'NLAT' in self.index_df['field']:  # NOQA
                lats_ind = self.index_df[
                    (self.index_df['field'] == 'NLAT') &
                    (self.index_df['filename'] == filename)].grib_level
                lats = grbs[lats_ind].values

                lons_ind = self.index_df[
                    (self.index_df['field'] == 'ELON') &
                    (self.index_df['filename'] == filename)].grib_level
                lons = grbs[lons_ind].values

                self.index_df = self.index_df[
                    (self.index_df['field'] != 'ELON') &
                    (self.index_df['field'] != 'NLAT')]
            else:
                lats, lons = grb.latlons()

            lat1 = self.config.getint('subdomain', 'lat1')
            lat2 = self.config.getint('subdomain', 'lat2')
            lon1 = self.config.getint('subdomain', 'lon1')
            lon2 = self.config.getint('subdomain', 'lon2')

            clons = lons[int(np.where((lats >= lat1) &
                                      (lats <= lat2))[0].mean()), :]
            clats = lats[:, int(np.where((lons >= lon1) &
                                         (lons <= lon2))[0].mean())]
            latlims = np.where((clats >= lat1) & (clats <= lat2))[0]
            lonlims = np.where((clons >= lon1) & (clons <= lon2))[0]
            start_date = grb.analDate
            dx = grb.Dx*1.0/1000
            dy = grb.Dy*1.0/1000
            grbs.close()
            break

        self.max_lat = latlims.max() + 1
        self.min_lat = latlims.min()
        self.max_lon = lonlims.max() + 1
        self.min_lon = lonlims.min()

        # move vvel somewhere in config
        if self.vertical:
            nvert = self.index_df.groupby(['filename', 'field']
                                          ).size().loc[:, 'VVEL'].iloc[0]
        else:
            nvert = None

        path = os.path.join(self.netcdf_path, self.ncfilename)
        # check here if it already exists and just append
        self.ncwriter = NCWriter()
        self.ncwriter.make_netcdf(path, self.max_lat-self.min_lat,
                                  self.max_lon-self.min_lon,
                                  self.vertical, nvert)

        self.ncwriter.set_variable('XLAT', lats[self.min_lat:self.max_lat,
                                                self.min_lon:self.max_lon], 0)
        self.ncwriter.set_variable('XLONG', lons[self.min_lat:self.max_lat,
                                                 self.min_lon:self.max_lon], 0)
        self.ncwriter.set_attribute('START_DATE',
                                    start_date.strftime('%Y-%m-%d_%H:%M:%S'))
        self.ncwriter.set_attribute('DX', dx)
        self.ncwriter.set_attribute('DY', dy)
        self.ncwriter.set_attribute('WEST-EAST_GRID_DIMENSION',
                                    self.max_lon - self.min_lon + 1)
        self.ncwriter.set_attribute('SOUTH-NORTH_GRID_DIMENSION',
                                    self.max_lat - self.min_lat + 1)
        self.ncwriter.set_attribute('BOTTOM-TOP_GRID_DIMENSION', nvert or 0)

    def load_into_netcdf(self):
        """Load the grib files into the netCDF file that has been setup

        """

        if not hasattr(self, 'ncwriter'):
            self.setup_netcdf()

        self.logger.info('Making netCDF file %s' % self.ncfilename)
        field_dict = {}
        relevant_df = None
        for nc_field, grib_f in self.grib_vars:
            field, vertical_layer = grib_f.split(',')
            if vertical_layer is not '':
                field_dict[(field, vertical_layer)] = nc_field
                if relevant_df is None:
                    relevant_df = self.index_df[
                        (self.index_df['field'] == field) &
                        (self.index_df['vertical_layer'] == vertical_layer)]
                else:
                    relevant_df = relevant_df.append(self.index_df[
                        (self.index_df['field'] == field) &
                        (self.index_df['vertical_layer'] == vertical_layer)],
                                                     ignore_index=True)
            else:
                field_dict[field] = nc_field
                if relevant_df is None:
                    relevant_df = self.index_df[
                        (self.index_df['field'] == field)]
                else:
                    relevant_df = relevant_df.append(self.index_df[
                        (self.index_df['field'] == field)], ignore_index=True)

        relevant_df.set_index('filename', inplace=True)
        times = []
        levels = []
        for filename in sorted(relevant_df.index.unique()):
            try:
                grbs = pygrib.open(os.path.join(self.grib_path, filename))
            except IOError:
                try:
                    grbs = pygrib.open(os.path.join(self.grib_path,
                                                    filename+'.grib2'))
                except IOError:
                    continue

            for filename, series in relevant_df.loc[filename].iterrows():
                try:
                    grb = grbs[series.grib_level]
                except IOError:
                    continue

                thetime = grb.validDate
                if thetime not in times:
                    timed = len(times)
                    times.append(thetime)
                    self.ncwriter.set_variable('Times', nc4.stringtoarr(
                        thetime.strftime('%Y-%m-%d_%H:%M:%S'), 19), timed)
                else:
                    timed = times.index(thetime)

                if self.vertical:
                    thelevel = grb.level
                    if thelevel not in levels:
                        leveld = len(levels)
                        levels.append(thelevel)
                    else:
                        leveld = levels.index(thelevel)

                    nc_field = field_dict[series.field].upper()
                else:
                    nc_field = field_dict[(series.field,
                                           series.vertical_layer)].upper()

                if not self.ncwriter.check_variable(nc_field):
                    self.ncwriter.add_variable(nc_field, description=grb.name,
                                               units=grb.units,
                                               vertical=self.vertical)

                if not self.vertical:
                    self.ncwriter.set_variable(
                        nc_field, grb.values[self.min_lat:self.max_lat,
                                             self.min_lon:self.max_lon],
                        timed)
                else:
                    ivals = grb.values[self.min_lat:self.max_lat,
                                       self.min_lon:self.max_lon]
                    try:
                        self.ncwriter.set_variable(nc_field, ivals,
                                                   [timed, leveld])

                    except RuntimeError:
                        self.logger.debug(
                            'Error with leveld = %s and var = %s' %
                            (leveld, grb.cfName))
                    else:
                        if self.level == 'wrfprs':
                            if not self.ncwriter.check_variable('P'):
                                self.nc_writer.add_variable('P', units='mb',
                                                            vertical=True)

                            self.ncwriter.set_variable(
                                'P', (np.ones(ivals.shape) * grb.level),
                                [timed, leveld])
        self.ncwriter.close()
        return os.path.join(self.netcdf_path, self.ncfilename)


class NCWriter(object):
    """NCWriter handles all the writing and setup of the netCDF file

    """

    def __init__(self):
        self.logger = logging.getLogger('NCWriter')

    def make_netcdf(self, ncfilename='base.nc', nlats=1059, nlons=1799,
                    vertical=False, nvert=40):
        """Create the netCDF file and initilize dimensions

        Parameters
        ----------
        ncfilename : str
        nlats : int
            length of lat (south_north) dimension
        nlons : int
            length of lon (west_east) dimension
        vertical : boolean
            whether the bottom_top dimension should be used
        nvert : int
            length of vertical (bottom_top) dimension
        """
        XLONG_DICT = {'FieldType': 104, 'MemoryOrder': "XY",
                      'stagger': "", 'units': 'degree_east',
                      'description': "LONGITUDE, WEST IS NEGATIVE"}
        XLAT_DICT = {'FieldType': 104, 'MemoryOrder': "XY",
                     'stagger': "", 'units': 'degree_north',
                     'description': "LATITUDE, SOUTH IS NEGATIVE"}

        self.netc = nc4.Dataset(ncfilename, 'w', format='NETCDF4')
        self.netc.createDimension('Time', None)
        self.netc.createDimension('time', 2)
        self.netc.createDimension('south_north', nlats)
        self.netc.createDimension('west_east', nlons)
        self.netc.createDimension('DateStrLen', 19)
        if vertical:
            self.netc.createDimension('bottom_top', nvert)

        self.netc.createVariable('Times', 'S1', ('Time', 'DateStrLen'),
                                 zlib=True, complevel=1)
        lons = self.netc.createVariable('XLONG', 'f4',
                                        ('time', 'south_north',
                                         'west_east'), zlib=True, complevel=1)
        lats = self.netc.createVariable('XLAT', 'f4', ('time', 'south_north',
                                                       'west_east'),
                                        zlib=True, complevel=1)
        lons.setncatts(XLONG_DICT)
        lats.setncatts(XLAT_DICT)
        self.netc.sync()

    def add_variable(self, var_name, field_type=104, mem_order="XY",
                     stagger='', units='', description='', dformat='f4',
                     vertical=False):
        """Create a new variable in the netCDF file

        Parameters
        ----------
        var_name : str
            name of the new variable
        field_type : int or str
            value for netCDF FieldType attribute
        mem_order : str
            value for netCDF MemoryOrder attribute
        stagger : str
            value for netCDF stagger attribute
        units : str
            units of the variable
        description : str
            description of the variable
        dformat : str
            data type for the variable
        vertical : boolean
            whether the new variable should be index by the bottom_top dim
        """
        if vertical:
            var = self.netc.createVariable(var_name, dformat,
                                           ('Time', 'bottom_top',
                                            'south_north', 'west_east'),
                                           zlib=True, complevel=1)
        else:
            var = self.netc.createVariable(
                var_name, dformat, ('Time', 'south_north', 'west_east'),
                zlib=True, complevel=1)
        var.description = description
        var.units = units
        var.MemoryOrder = mem_order
        var.FieldType = field_type
        var.stagger = stagger
        self.netc.sync()

    def set_variable(self, var_name, data, *position):
        """Inserts data into the variable

        Parameters
        ----------
        var_name : str
            variable name
        data : numpy array
            data to insert
        *position : int or tuple or list
            numpy slicing index for position to place data in variable
        """
        self.logger.debug('Putting data into %s at %s' % (var_name, position))
        var = self.netc.variables[var_name]
        var[position] = data
        return var

    def set_attribute(self, attr_name, value):
        """Set file attributes

        Parameters
        ----------
        attr_name: str
            attribute name
        value : str or int or float
            value of the attribute
        """
        self.logger.debug('Setting attribute {} to {}'.format(attr_name,
                                                              value))
        self.netc.setncattr(attr_name, value)

    def check_variable(self, var_name):
        """Check if the variable has been added to the file yet
        """
        return var_name in self.netc.variables

    def close(self):
        """Close the netCDF file
        """
        if hasattr(self, 'netc'):
            self.netc.close()


def main():
    logging.basicConfig(level=logging.DEBUG)
    g2nc = Grib2NC(dt.datetime(2014, 10, 9, 0), 'subhourly')
    g2nc.load_into_netcdf()
    return g2nc.index_df


def exceptionlogging(*exc_info):
    text = "".join(traceback.format_exception(*exc_info))
    logger = logging.getLogger()
    logger.exception("Unhandled exception: %s" % text)


if __name__ == '__main__':
    sys.excepthook = exceptionlogging
    main()<|MERGE_RESOLUTION|>--- conflicted
+++ resolved
@@ -90,19 +90,11 @@
             os.makedirs(self.grib_path, mode=0o775)
             os.umask(old_umask)
         if not os.path.isdir(self.netcdf_path):
-<<<<<<< HEAD
-            os.makedirs(self.netcdf_path)
-        self.ncfilename = (ncfilename or
-                           self.download_dict['netcdf_filename'].format(
-                               init_time=init_time.strftime('%Y%m%d%H'),
-                               level=level))
-=======
             old_umask = os.umask(0)
             os.makedirs(self.netcdf_path, mode=0o775)
             os.umask(old_umask)
         self.ncfilename = ncfilename or self.download_dict['netcdf_filename'].format(
             init_time=init_time.strftime('%Y%m%d%H'), level=level)
->>>>>>> 462f982e
 
     def make_index_files(self):
         grib2_files = [afile for afile in os.listdir(self.grib_path)
